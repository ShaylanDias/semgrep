(*s: semgrep/engine/Match_rules.ml *)
(*s: pad/r2c copyright *)
(* Yoann Padioleau
 *
 * Copyright (C) 2019-2021 r2c
 *
 * This library is free software; you can redistribute it and/or
 * modify it under the terms of the GNU Lesser General Public License
 * version 2.1 as published by the Free Software Foundation, with the
 * special exception on linking described in file license.txt.
 *
 * This library is distributed in the hope that it will be useful, but
 * WITHOUT ANY WARRANTY; without even the implied warranty of
 * MERCHANTABILITY or FITNESS FOR A PARTICULAR PURPOSE.  See the file
 * license.txt for more details.
 *)
(*e: pad/r2c copyright *)
open Common
module R = Rule
module MR = Mini_rule
module PM = Pattern_match
module G = AST_generic
module PI = Parse_info
module MV = Metavariable
module RP = Report
module S = Specialize_formula
module RM = Range_with_metavars

let logger = Logging.get_logger [ __MODULE__ ]

let debug_timeout = ref false

let debug_matches = ref false

(*****************************************************************************)
(* Prelude *)
(*****************************************************************************)
(* The core engine of Semgrep.
 *
 * This module implements the boolean composition of patterns.
 * See Match_patterns.ml for the code to handle a single pattern and
 * the visitor/matching engine.
 *
 * Thus, we can decompose the engine in 3 main components:
 *  - composing matching results using boolean/set logic (this file)
 *  - visiting code (=~ Match_patterns.ml)
 *  - matching code (=~ Generic_vs_generic.ml)
 *
 * There are also "preprocessing" work before:
 *  - parsing (lexing, parsing) rules, code, patterns
 *  - normalizing (convert to a generic AST)
 *  - naming (but bugs probably)
 *  - SEMI typing (propagating type decls at least and small inference)
 *  - SEMI analyzing (dataflow constant propagation)
 *    but we could do much more: deep static analysis using Datalog?
 *
 * TODO
 *  - associate the metavariable-regexp to the appropriate pattern
 *    to get the right scope (right now we accept the wrong scope but
 *    this forces to extend some ranges with metavars from other ranges)
 *  - pattern-where-python? use pycaml? works for dlint rule?
 *    right now only 4 rules are using pattern-where-python, so maybe
 *    we could deprecate it?
 *
 * LATER (if really decide to rewrite the whole python wrapper code in OCaml):
 *  - paths
 *  - autofix
 *  - adjust messages with metavariable content
 *  - ...
 *
 * FUTURE WORK:
 * update: TODO move in DeepSemgrep
 * Right now we just analyze one file at a time. Later we could
 * maybe take a list of files and do some global analysis for:
 *     * caller/callee in different files
 *       which can be useful to understand keyword arguments
 *     * inheritance awareness, because right now we can't match
 *       code that inherits indirectly form a class mentioned in a pattern
 * There are different options for such global analysis:
 *  - generate a giant file a la CIL, but scale?
 *    (there is a recent LLVM project that does the same)
 *  - do it via a 2 passes process. 1st pass iterates over all files, report
 *    already matches, record semantic information (e.g., inheritance tree,
 *    call graph, etc.) as it goes, and let the matching engine report
 *    todo_second_pass if for example is_children returned a Maybe.
 *    Then in 2nd pass just process the files that were marked as todo.
 *  - use LSP, so don't even need 2 pass and can even work when passing
 *    a single file or subdir to semgrep
 *
 * Note that we opted here for simple patterns with simple extensions
 * to the grammar (metavar, ellipsis) with simple (but powerful) logic
 * compositions of patterns.
 * Coccinelle instead opted for very complex patterns and using CTL to
 * hold of that together.
 *)

(*****************************************************************************)
(* Types *)
(*****************************************************************************)
(* Id of a single pattern in a formula. This will be used to generate
 * mini rules with this id, and later when we evaluate the formula, find
 * the matching results corresponding to this id.
 *)
type pattern_id = R.pattern_id

(* !This hash table uses the Hashtbl.find_all property! *)
type id_to_match_results = (pattern_id, Pattern_match.t) Hashtbl.t

type env = {
  config : Config_semgrep.t;
  pattern_matches : id_to_match_results;
  (* used by metavariable-pattern to recursively call evaluate_formula *)
  file : Common.filename;
  rule_id : string;
  xlang : R.xlang;
  equivalences : Equivalence.equivalences;
}

(*****************************************************************************)
(* Helpers *)
(*****************************************************************************)

let (xpatterns_in_formula : S.sformula -> R.xpattern list) =
 fun e ->
  let res = ref [] in
  e |> S.visit_sformula (fun xpat -> Common.push xpat res);
  !res

let partition_xpatterns xs =
  let semgrep = ref [] in
  let spacegrep = ref [] in
  let regexp = ref [] in
  let comby = ref [] in
  xs
  |> List.iter (fun xpat ->
         let id = xpat.R.pid in
         let str = xpat.R.pstr in
         match xpat.R.pat with
         | R.Sem (x, _lang) -> Common.push (x, id, str) semgrep
         | R.Spacegrep x -> Common.push (x, id, str) spacegrep
         | R.Regexp x -> Common.push (x, id, str) regexp
         | R.Comby x -> Common.push (x, id, str) comby);
  (List.rev !semgrep, List.rev !spacegrep, List.rev !regexp, List.rev !comby)

let (group_matches_per_pattern_id : Pattern_match.t list -> id_to_match_results)
    =
 fun xs ->
  let h = Hashtbl.create 101 in
  xs
  |> List.iter (fun m ->
         let id = int_of_string m.PM.rule_id.id in
         Hashtbl.add h id m);
  h

let (range_to_pattern_match_adjusted : Rule.t -> RM.t -> Pattern_match.t) =
 fun r range ->
  let m = range.origin in
  let rule_id = m.rule_id in
  (* adjust the rule id *)
  let rule_id =
    {
      rule_id with
      Pattern_match.id = r.R.id;
      message = r.R.message (* keep pattern_str which can be useful to debug *);
    }
  in
  (* Need env to be the result of evaluate_formula, which propagates metavariables *)
  (* rather than the original metavariables for the match                          *)
  { m with rule_id; env = range.mvars }

(* return list of "positive" x list of Not x list of Conds *)
let (split_and :
      S.sformula list -> S.sformula list * S.sformula list * R.metavar_cond list)
    =
 fun xs ->
  xs
  |> Common.partition_either3 (fun e ->
         match e with
         | S.Not f -> Middle3 f
         | S.Leaf (R.MetavarCond c) -> Right3 c
         | _ -> Left3 e)

let lazy_force x = Lazy.force x [@@profiling]

(*****************************************************************************)
(* Adapters *)
(*****************************************************************************)

(* old: Before we used to pass the entire rule and we got the list of languages
 * from there. But after metavariable-pattern we can now recursively call
 * evaluate_formula using a different language than the one used by the rule!
 * If the rule is a generic one, but the nested pattern formula is not, then
 * this will raise Impossible... Thus, now we have to pass the language(s) that
 * we are specifically targeting. *)
let (mini_rule_of_pattern :
      R.xlang -> Pattern.t * Rule.pattern_id * string -> MR.t) =
 fun xlang (pattern, id, pstr) ->
  {
    MR.id = string_of_int id;
    pattern;
    (* parts that are not really needed I think in this context, since
     * we just care about the matching result.
     *)
    message = "";
    severity = MR.Error;
    languages =
      ( match xlang with
      | R.L (x, xs) -> x :: xs
      | R.LRegex | R.LGeneric -> raise Impossible );
    (* useful for debugging timeout *)
    pattern_string = pstr;
  }

(*****************************************************************************)
(* Debugging semgrep *)
(*****************************************************************************)

let debug_semgrep config mini_rules equivalences file lang ast =
  (* process one mini rule at a time *)
  logger#info "DEBUG SEMGREP MODE!";
  mini_rules
  |> List.map (fun mr ->
         logger#debug "Checking mini rule with pattern %s" mr.MR.pattern_string;
         let res =
           Match_patterns.check
             ~hook:(fun _ _ -> ())
             config [ mr ] equivalences (file, lang, ast)
         in
         if !debug_matches then
           (* TODO
              let json = res |> List.map (fun x ->
                   x |> JSON_report.match_to_match_ |> SJ.string_of_match_) in
              let json_uniq = Common.uniq_by ( = ) json in
              let res_uniq =
                Common.uniq_by (AST_utils.with_structural_equal PM.equal) res
              in
              logger#debug
                "Found %d mini rule matches (uniq = %d) (json_uniq = %d)"
                (List.length res) (List.length res_uniq) (List.length json_uniq);
           *)
           res |> List.iter (fun m -> logger#debug "match = %s" (PM.show m));
         res)
  |> List.flatten

(*****************************************************************************)
(* Evaluating Semgrep patterns *)
(*****************************************************************************)

let matches_of_patterns config equivalences (file, xlang, lazy_ast_and_errors)
    patterns =
  match xlang with
  | R.L (lang, _) ->
      let (ast, errors), parse_time =
        Common.with_time (fun () -> lazy_force lazy_ast_and_errors)
      in
      let (matches, errors), match_time =
        Common.with_time (fun () ->
            let mini_rules =
              patterns |> List.map (mini_rule_of_pattern xlang)
            in

            (* debugging path *)
            if !debug_timeout || !debug_matches then
              ( debug_semgrep config mini_rules equivalences file lang ast,
                errors ) (* regular path *)
            else
              ( Match_patterns.check
                  ~hook:(fun _ _ -> ())
                  config mini_rules equivalences (file, lang, ast),
                errors ))
      in
      { RP.matches; errors; profiling = { RP.parse_time; match_time } }
  | _ -> RP.empty_semgrep_result

(*****************************************************************************)
(* Extended patterns matchers *)
(*****************************************************************************)

(* This type and matches_of_matcher() below factorize code between
 * the regexp, spacegrep, and now comby matchers.
 *)
type ('target_content, 'xpattern) xpattern_matcher = {
  (* init returns an option to let the matcher the option to skip
   * certain files (e.g., big binary or minified files for spacegrep)
   *)
  init : filename -> 'target_content option;
  matcher :
    'target_content -> filename -> 'xpattern -> (match_range * MV.bindings) list;
}

(* bugfix: I used to just report one token_location, and if the match
 * was on multiple lines anyway the token_location.str was contain
 * the whole string. However, external programs using a startp/endp
 * expect a different location if the end part is on a different line
 * (e.g., the semgrep Python wrapper), so I now return a pair.
 *)
and match_range = Parse_info.token_location * Parse_info.token_location

(* this will be adjusted later in range_to_pattern_match_adjusted *)
let fake_rule_id (id, str) =
  { PM.id = string_of_int id; pattern_string = str; message = "" }

(* todo: same, we should not need that *)
let info_of_token_location loc =
  { PI.token = PI.OriginTok loc; transfo = PI.NoTransfo }

let (matches_of_matcher :
      ('xpattern * pattern_id * string) list ->
      ('target_content, 'xpattern) xpattern_matcher ->
      filename ->
      RP.times RP.match_result) =
 fun xpatterns matcher file ->
  if xpatterns = [] then RP.empty_semgrep_result
  else
    let target_content_opt, parse_time =
      Common.with_time (fun () -> matcher.init file)
    in
    match target_content_opt with
    | None -> RP.empty_semgrep_result (* less: could include parse_time *)
    | Some target_content ->
        let res, match_time =
          Common.with_time (fun () ->
              xpatterns
              |> List.map (fun (xpat, id, pstr) ->
                     let xs = matcher.matcher target_content file xpat in
                     xs
                     |> List.map (fun ((loc1, loc2), env) ->
                            (* this will be adjusted later *)
                            let rule_id = fake_rule_id (id, pstr) in
                            {
                              PM.rule_id;
                              file;
                              range_loc = (loc1, loc2);
                              env;
                              tokens = lazy [ info_of_token_location loc1 ];
                            }))
              |> List.flatten)
        in
        {
          RP.matches = res;
          errors = [];
          profiling = { RP.parse_time; match_time };
        }

(* todo: same, we should not need that *)
let hmemo = Hashtbl.create 101

let line_col_of_charpos file charpos =
  let conv =
    Common.memoized hmemo file (fun () -> PI.full_charpos_to_pos_large file)
  in
  conv charpos

let mval_of_string str t =
  let literal =
    match int_of_string_opt str with
    | Some i -> G.Int (Some i, t)
    (* TODO? could try float_of_string_opt? *)
    | None -> G.String (str, t)
  in
  MV.E (G.L literal)

(*-------------------------------------------------------------------*)
(* Spacegrep *)
(*-------------------------------------------------------------------*)

let lexing_pos_to_loc file x str =
  (* almost like Spacegrep.Semgrep.semgrep_pos() *)
  let line = x.Lexing.pos_lnum in
  let charpos = x.Lexing.pos_cnum in
  (* bugfix: not +1 here, Parse_info.column is 0-based.
   * JSON_report.json_range does the adjust_column + 1.
   *)
  let column = x.Lexing.pos_cnum - x.Lexing.pos_bol in
  { PI.str; charpos; file; line; column }

let spacegrep_matcher (doc, src) file pat =
  let matches =
    Spacegrep.Match.search ~no_skip_search:false ~case_sensitive:true src pat
      doc
  in
  matches
  |> List.map (fun m ->
         let (pos1, _), (_, pos2) = m.Spacegrep.Match.region in
         let { Spacegrep.Match.value = str; _ } = m.Spacegrep.Match.capture in
         let env =
           m.Spacegrep.Match.named_captures
           |> List.map (fun (s, capture) ->
                  let mvar = "$" ^ s in
                  let { Spacegrep.Match.value = str; loc = pos, _ } = capture in
                  let loc = lexing_pos_to_loc file pos str in
                  let t = info_of_token_location loc in
                  let mval = mval_of_string str t in
                  (mvar, mval))
         in
         let loc1 = lexing_pos_to_loc file pos1 str in
         let loc2 = lexing_pos_to_loc file pos2 "" in
         ((loc1, loc2), env))

let matches_of_spacegrep spacegreps file =
  matches_of_matcher spacegreps
    {
      init =
        (fun _ ->
          (* coupling: mostly copypaste of Spacegrep_main.run_all *)
          (*
           We inspect the first 4096 bytes to guess whether the file type.
           This saves time on large files, by reading typically just one
           block from the file system.
          *)
          let peek_length = 4096 in
          let partial_doc_src =
            Spacegrep.Src_file.of_file ~max_len:peek_length file
          in
          let doc_type = Spacegrep.File_type.classify partial_doc_src in
          match doc_type with
          | Minified | Binary ->
              logger#info "ignoring gibberish file: %s\n%!" file;
              None
          | _ ->
              let src =
                if
                  Spacegrep.Src_file.length partial_doc_src < peek_length
                  (* it's actually complete, no need to re-input the file *)
                then partial_doc_src
                else Spacegrep.Src_file.of_file file
              in
              (* pr (Spacegrep.Doc_AST.show doc); *)
              Some (Spacegrep.Parse_doc.of_src src, src));
      matcher = spacegrep_matcher;
    }
    file
  [@@profiling]

(*-------------------------------------------------------------------*)
(* Regexps *)
(*-------------------------------------------------------------------*)
let regexp_matcher big_str file (re_str, re) =
  let subs = try Pcre.exec_all ~rex:re big_str with Not_found -> [||] in
  subs |> Array.to_list
  |> List.map (fun sub ->
         let matched_str = Pcre.get_substring sub 0 in
         let charpos, _ = Pcre.get_substring_ofs sub 0 in
         let str = matched_str in
         let line, column = line_col_of_charpos file charpos in
         let loc1 = { PI.str; charpos; file; line; column } in

         let charpos = charpos + String.length str in
         let str = "" in
         let line, column = line_col_of_charpos file charpos in
         let loc2 = { PI.str; charpos; file; line; column } in

         (* return regexp binded group $1 $2 etc *)
         let n = Pcre.num_of_subs sub in
         let env =
           match n with
           | 1 -> []
           | _ when n <= 0 -> raise Impossible
           | n ->
               Common2.enum 1 (n - 1)
               |> Common.map_filter (fun n ->
                      try
                        let charpos, _ = Pcre.get_substring_ofs sub n in
                        let str = Pcre.get_substring sub n in
                        let line, column = line_col_of_charpos file charpos in
                        let loc = { PI.str; charpos; file; line; column } in
                        let t = PI.mk_info_of_loc loc in
                        Some (spf "$%d" n, MV.Text (str, t))
                      with Not_found ->
                        logger#debug "not found %d substring of %s in %s" n
                          re_str matched_str;
                        None)
         in
         ((loc1, loc2), env))

let matches_of_regexs regexps lazy_content file =
  matches_of_matcher regexps
    {
      init = (fun _ -> Some (Lazy.force lazy_content));
      matcher = regexp_matcher;
    }
    file
  [@@profiling]

(*-------------------------------------------------------------------*)
(* Comby *)
(*-------------------------------------------------------------------*)

module CK = Comby_kernel
module MS = CK.Matchers.Metasyntax

(* less: "if you need line/column conversion [in Comby], then there's another
 * function to run over matches to hydrate line/column info in the result"
 * src: https://github.com/comby-tools/comby/issues/244
 *)
let line_col_charpos_of_comby_range file range =
  let { CK.Match.Location.offset = charpos; line = _; column = _ } =
    range.CK.Match.Range.match_start
  in
  (* reusing line_col_of_charpos is fine for now *)
  let line, col = line_col_of_charpos file charpos in
  (line, col, charpos)

let comby_matcher (m_all, source) file pat =
  let matches = m_all ~template:pat ~source () in
  (*Format.printf "%a@." CK.Match.pp_json_lines (None, matches);*)
  matches
  |> List.map (fun { CK.Match.range; environment; matched } ->
         let env =
           CK.Match.Environment.vars environment
           |> List.map (fun s ->
                  let mvar = "$" ^ s in
                  let str_opt = CK.Match.Environment.lookup environment s in
                  let range_opt =
                    CK.Match.Environment.lookup_range environment s
                  in
                  match (str_opt, range_opt) with
                  | Some str, Some range ->
                      let line, column, charpos =
                        line_col_charpos_of_comby_range file range
                      in
                      let loc = { PI.str; charpos; file; line; column } in
                      let t = info_of_token_location loc in
                      let mval = mval_of_string str t in
                      (mvar, mval)
                  | _ -> raise Impossible)
         in
         let line, column, charpos =
           line_col_charpos_of_comby_range file range
         in
         let loc1 = { PI.str = matched; charpos; file; line; column } in

         let charpos2 = charpos + String.length matched in
         let line, column = line_col_of_charpos file charpos2 in
         let loc2 = { PI.str = ""; charpos = charpos2; file; line; column } in

         ((loc1, loc2), env))

let matches_of_combys combys lazy_content file =
  matches_of_matcher combys
    {
      init =
        (fun _ ->
          let _d, _b, e = Common2.dbe_of_filename file in
          let metasyntax =
            {
              MS.syntax =
                [ MS.Hole (Everything, MS.Delimited (Some "$", None)) ];
              identifier = "ABCDEFGHIJKLMNOPQRSTUVWXYZ";
            }
          in
          match
            CK.Matchers.Alpha.select_with_extension ~metasyntax ("." ^ e)
          with
          | None ->
              logger#info "no Alpha Comby module for extension %s" e;
              None
          | Some x ->
              let (module M : CK.Matchers.Matcher.S) = x in
              Some
                ( (fun ~template ~source () -> M.all ~template ~source ()),
                  Lazy.force lazy_content ));
      matcher = comby_matcher;
    }
    file
  [@@profiling]

(*****************************************************************************)
(* Evaluating xpatterns *)
(*****************************************************************************)

let matches_of_xpatterns config equivalences
    (file, xlang, lazy_ast_and_errors, lazy_content) xpatterns =
  (* Right now you can only mix semgrep/regexps and spacegrep/regexps, but
   * in theory we could mix all of them together. This is why below
   * I don't match over xlang and instead assume we could have multiple
   * kinds of patterns at the same time.
   *)
  let patterns, spacegreps, regexps, combys = partition_xpatterns xpatterns in

  (* final result *)
  RP.collate_semgrep_results
    [
      matches_of_patterns config equivalences
        (file, xlang, lazy_ast_and_errors)
        patterns;
      matches_of_spacegrep spacegreps file;
      matches_of_regexs regexps lazy_content file;
      matches_of_combys combys lazy_content file;
    ]
  [@@profiling]

(*****************************************************************************)
(* Formula evaluation *)
(*****************************************************************************)

let rec filter_ranges env xs cond =
  xs
  |> List.filter (fun r ->
<<<<<<< HEAD
         let bindings = r.mvars in
         match cond with
         | R.CondGeneric e ->
             let env = Eval_generic.bindings_to_env bindings in
             Eval_generic.eval_bool env e
         | R.CondPattern (mvar, opt_lang, formula) ->
             range_matches_with_pattern env r mvar opt_lang formula
=======
         let bindings = r.RM.mvars in
         match cond with
         | R.CondEval e ->
             let env = Eval_generic.bindings_to_env bindings in
             Eval_generic.eval_bool env e
         | R.CondNestedFormula (mvar, opt_lang, formula) ->
             satisfies_metavar_pattern_condition env r mvar opt_lang formula
>>>>>>> c64c1094
         (* todo: would be nice to have CondRegexp also work on
          * eval'ed bindings.
          * We could also use re.match(), to be close to python, but really
          * Eval_generic must do something special here with the metavariable
          * which may not always be a string. The regexp is really done on
          * the text representation of the metavar content.
          *)
         | R.CondRegexp (mvar, (re_str, _re)) ->
             let fk = Parse_info.fake_info "" in
             let fki = AST_generic.empty_id_info () in
             let e =
               (* old: spf "semgrep_re_match(%s, \"%s\")" mvar re_str
                * but too many possible escaping problems, so easier to build
                * an expression manually.
                *)
               G.Call
                 ( G.DotAccess
                     ( G.N (G.Id (("re", fk), fki)),
                       fk,
                       EN (Id (("match", fk), fki)) ),
                   ( fk,
                     [
                       G.Arg (G.N (G.Id ((mvar, fk), fki)));
                       G.Arg (G.L (G.String (re_str, fk)));
                     ],
                     fk ) )
             in

             let env =
               Eval_generic.bindings_to_env_with_just_strings bindings
             in
             Eval_generic.eval_bool env e)

<<<<<<< HEAD
and range_matches_with_pattern env r mvar opt_lang formula =
=======
and satisfies_metavar_pattern_condition env r mvar opt_xlang formula =
>>>>>>> c64c1094
  let bindings = r.mvars in
  (* If anything goes wrong the default is to filter out! *)
  match List.assoc_opt mvar bindings with
  | None ->
      (* THINK: fatal error instead? *)
<<<<<<< HEAD
      logger#error "rule %s: metavariable-pattern: %s not found" env.rule.id
=======
      logger#error "rule %s: metavariable-pattern: %s not found" env.rule_id
>>>>>>> c64c1094
        mvar;
      false
  | Some mval -> (
      let mval_range = MV.range_of_mvalue mval in
<<<<<<< HEAD
      match (opt_lang, mval) with
      | Some lang, MV.Text (content, tok)
      | Some lang, MV.E (G.L (G.String (content, tok))) ->
          (* The matched text will be interpreted according to `lang'. *)
          let lazy_ast_and_errors =
            lazy_ast_of_string lang tok content (fun () ->
                spf
                  "rule %s: metavariable-pattern: failed to fully parse the \
                   content of %s"
                  env.rule.id mvar)
          in
          nested_formula_has_matches
            { env with xlang = R.L (lang, []) }
            formula lazy_ast_and_errors
            (lazy content)
            (Some { r with r = mval_range })
      | Some _lang, _mval ->
          (* THINK: fatal error instead? *)
          logger#error
            "rule %s: metavariable-pattern: the content of %s is not text"
            env.rule.id mvar;
          false
      | None, _mval -> (
=======
      match (opt_xlang, mval) with
      | None, __any_mval__ -> (
          (* We match wrt the same language as the rule.
           * NOTE: A generic pattern nested inside a generic won't work because
           *   generic mode binds metavariables to `MV.Text`, and
           *   `MV.program_of_mvalue` does not handle `MV.Text`. So one must
           *   specify `language: generic` (case `Some xlang` below). *)
>>>>>>> c64c1094
          match MV.program_of_mvalue mval with
          | None ->
              (* THINK: fatal error instead? *)
              logger#error
                "rule %s: metavariable-pattern: %s does not bound a sub-program"
<<<<<<< HEAD
                env.rule.id mvar;
=======
                env.rule_id mvar;
>>>>>>> c64c1094
              false
          | Some mast ->
              let lazy_ast_and_errors = lazy (mast, []) in
              let lazy_content =
                lazy (Range.content_at_range env.file mval_range)
              in
              nested_formula_has_matches env formula lazy_ast_and_errors
                lazy_content
<<<<<<< HEAD
                (Some { r with r = mval_range }) ) )

and lazy_ast_of_string lang base_tok str warn_msg =
  let fix_toks ast =
    (* We put `str` into a temporary file and parse it as `lang`, then all
     * location info refers to this temporary file. But we want parse errors
     * and matching ranges to refer to positions in the original file! So, we
     * apply Parse_info.adjust_info_wrt_base to every parse info to fix this. *)
    let base_loc = Parse_info.token_location_of_info base_tok in
    let visitor =
      Map_AST.mk_visitor
        {
          Map_AST.default_visitor with
          Map_AST.kinfo =
            (fun (_, _) tok -> Parse_info.adjust_info_wrt_base base_loc tok);
        }
    in
    visitor.Map_AST.vprogram ast
  in
  lazy
    (let ext =
       match Lang.ext_of_lang lang with x :: _ -> x | [] -> assert false
     in
     Common2.with_tmp_file ~str ~ext (fun file ->
         let { Parse_target.ast; errors; _ } =
           Parse_target.parse_and_resolve_name_use_pfff_or_treesitter lang file
         in
         let ast = fix_toks ast in
         if errors <> [] then pr2 (warn_msg ());
         (ast, errors)))

and nested_formula_has_matches env formula lazy_ast_and_errors lazy_content
    opt_context =
  let _, final_ranges =
    matches_of_formula env formula lazy_ast_and_errors lazy_content opt_context
  in
  match final_ranges with [] -> false | _ :: _ -> true

(* less: use Set instead of list? *)
and (evaluate_formula :
      env -> range_with_mvars option -> R.formula -> range_with_mvars list) =
 fun env ctx_opt e ->
  match e with
  | R.Leaf (R.P (xpat, inside)) ->
      let id = xpat.R.pid in
      let match_results =
        try Hashtbl.find_all env.pattern_matches id with Not_found -> []
      in
      let kind =
        match inside with
        | Some R.Inside -> Inside
        | None when R.is_regexp xpat -> Regexp
        | None -> Plain
      in
      match_results
      |> List.map match_result_to_range
      |> List.map (fun r -> { r with kind })
  | R.Or xs -> xs |> List.map (evaluate_formula env ctx_opt) |> List.flatten
  | R.And xs -> (
      let pos, neg, conds = split_and xs in

      (* we now treat pattern: and pattern-inside: differently. We first
       * process the pattern: and then the pattern-inside.
       * This fixed only one mismatch in semgrep-rules.
       *
       * old: the old code was simpler ... but incorrect.
       *  (match pos with
       *  | [] -> failwith "empty And; no positive terms in And"
       *  | start::pos ->
       *     let res = evaluate_formula env start in
       *    let res = pos |> List.fold_left (fun acc x ->
       *      intersect_ranges acc (evaluate_formula env x)
       * ...
       *)

      (* let's start with the positive ranges *)
      let posrs = List.map (evaluate_formula env ctx_opt) pos in
      (* subtle: we need to process and intersect the pattern-inside after
       * (see tests/OTHER/rules/inside.yaml).
       * TODO: this is ugly; AND should be commutative, so we should just
       * merge ranges, not just filter one or the other.
       * update: however we have some tests that rely on pattern-inside:
       * being special, see tests/OTHER/rules/and_inside.yaml.
       *)
      let posrs, posrs_inside =
        posrs
        |> Common.partition_either (fun xs ->
               match xs with
               (* todo? should we double check they are all inside? *)
               | { kind = Inside; _ } :: _ -> Right xs
               | _ -> Left xs)
      in
      let all_posr =
        match posrs @ posrs_inside with
        | [] -> (
            match ctx_opt with
            | None -> failwith "empty And; no positive terms in And"
            | Some r -> [ [ r ] ] )
        | ps -> ps
      in
      match all_posr with
      | [] -> failwith "FIXME"
      | posr :: posrs ->
          let res = posr in
          let res =
            posrs
            |> List.fold_left
                 (fun acc r -> intersect_ranges env.config acc r)
                 res
          in

          (* let's remove the negative ranges *)
          let res =
            neg
            |> List.fold_left
                 (fun acc x ->
                   difference_ranges env.config acc
                     (evaluate_formula env ctx_opt x))
                 res
          in
          (* let's apply additional filters.
           * TODO: Note that some metavariable-regexp may be part of an
           * AND where not all patterns define the metavar, e.g.,
           *   pattern-inside: def $FUNC() ...
           *   pattern: return $X
           *   metavariable-regexp: $FUNC regex: (foo|bar)
           * in which case the order in which we do the operation matters
           * (at this point intersect_range will have filtered the
           *  range of the pattern_inside).
           * alternative solutions?
           *  - bind closer metavariable-regexp with the relevant pattern
           *  - propagate metavariables when intersecting ranges
           *  - distribute filter_range in intersect_range?
           * See https://github.com/returntocorp/semgrep/issues/2664
           *)
          let res =
            conds
            |> List.fold_left (fun acc cond -> filter_ranges env acc cond) res
          in
          res )
  | R.Not _ -> failwith "Invalid Not; you can only negate inside an And"
  | R.Leaf (R.MetavarCond _) ->
      failwith "Invalid MetavarCond; you can MetavarCond only inside an And"

and matches_of_formula env formula lazy_ast_and_errors lazy_content opt_context
    =
=======
                (Some { r with r = mval_range }) )
      | Some xlang, MV.Text (content, _tok)
      | Some xlang, MV.E (G.L (G.String (content, _tok))) ->
          (* We reinterpret the matched text as `xlang`. *)
          let ext =
            match xlang with
            | R.LRegex | R.LGeneric -> "generic"
            | R.L (lang, _) -> (
                match Lang.ext_of_lang lang with
                | x :: _ -> x
                | [] -> assert false )
          in
          Common2.with_tmp_file ~str:content ~ext (fun file ->
              let lazy_ast_and_errors =
                lazy
                  ( match xlang with
                  | R.L (lang, _) ->
                      let { Parse_target.ast; errors; _ } =
                        Parse_target
                        .parse_and_resolve_name_use_pfff_or_treesitter lang file
                      in
                      (* TODO: If we wanted to report the parse errors then we should
                       * fix the parse info with Parse_info.adjust_info_wrt_base! *)
                      if errors <> [] then
                        pr2
                          (spf
                             "rule %s: metavariable-pattern: failed to fully \
                              parse the content of %s"
                             env.rule_id mvar);
                      (ast, errors)
                  | R.LRegex | R.LGeneric ->
                      failwith "requesting generic AST for LRegex|LGeneric" )
              in
              let r' =
                (* Fix the range wrt the temporary file that we now use for
                 * evaluating the nested pattern formula. *)
                {
                  r with
                  r = { start = 0; end_ = mval_range.end_ - mval_range.start };
                }
              in
              nested_formula_has_matches { env with file; xlang } formula
                lazy_ast_and_errors
                (lazy content)
                (Some r'))
      | Some _lang, _mval ->
          (* THINK: fatal error instead? *)
          logger#error
            "rule %s: metavariable-pattern: the content of %s is not text"
            env.rule_id mvar;
          false )

and nested_formula_has_matches env formula lazy_ast_and_errors lazy_content
    opt_context =
  let _, final_ranges =
    let file_and_more = (env.file, env.xlang, lazy_ast_and_errors) in
    matches_of_formula env.config env.equivalences env.rule_id file_and_more
      lazy_content formula opt_context
  in
  match final_ranges with [] -> false | _ :: _ -> true

(* less: use Set instead of list? *)
and (evaluate_formula : env -> RM.t option -> S.sformula -> RM.t list) =
 fun env ctx_opt e ->
  match e with
  | S.Leaf (R.P (xpat, inside)) ->
      let id = xpat.R.pid in
      let match_results =
        try Hashtbl.find_all env.pattern_matches id with Not_found -> []
      in
      let kind =
        match inside with
        | Some R.Inside -> RM.Inside
        | None when R.is_regexp xpat -> RM.Regexp
        | None -> RM.Plain
      in
      match_results
      |> List.map RM.match_result_to_range
      |> List.map (fun r -> { r with RM.kind })
  | S.Or xs -> xs |> List.map (evaluate_formula env ctx_opt) |> List.flatten
  | S.And (selector_opt, xs) -> (
      let pos, neg, conds = split_and xs in

      (* we now treat pattern: and pattern-inside: differently. We first
       * process the pattern: and then the pattern-inside.
       * This fixed only one mismatch in semgrep-rules.
       *
       * old: the old code was simpler ... but incorrect.
       *  (match pos with
       *  | [] -> failwith "empty And; no positive terms in And"
       *  | start::pos ->
       *     let res = evaluate_formula env start in
       *    let res = pos |> List.fold_left (fun acc x ->
       *      intersect_ranges acc (evaluate_formula env x)
       * ...
       *)

      (* let's start with the positive ranges *)
      let posrs = List.map (evaluate_formula env ctx_opt) pos in
      (* subtle: we need to process and intersect the pattern-inside after
       * (see tests/OTHER/rules/inside.yaml).
       * TODO: this is ugly; AND should be commutative, so we should just
       * merge ranges, not just filter one or the other.
       * update: however we have some tests that rely on pattern-inside:
       * being special, see tests/OTHER/rules/and_inside.yaml.
       *)
      let posrs, posrs_inside =
        posrs
        |> Common.partition_either (fun xs ->
               match xs with
               (* todo? should we double check they are all inside? *)
               | { RM.kind = Inside; _ } :: _ -> Right xs
               | _ -> Left xs)
      in
      let all_posr =
        match posrs @ posrs_inside with
        | [] -> (
            match ctx_opt with
            | None ->
                [
                  S.match_selector ~err:"empty And; no positive terms in And"
                    selector_opt;
                ]
            | Some r -> [ [ r ] ] )
        | ps -> ps
      in
      match all_posr with
      | [] -> failwith "FIXME"
      | posr :: posrs ->
          let res = posr in
          let res =
            posrs
            |> List.fold_left
                 (fun acc r ->
                   RM.intersect_ranges env.config !debug_matches acc r)
                 res
          in

          (* let's remove the negative ranges *)
          let res =
            neg
            |> List.fold_left
                 (fun acc x ->
                   RM.difference_ranges env.config acc
                     (evaluate_formula env ctx_opt x))
                 res
          in
          (* let's apply additional filters.
           * TODO: Note that some metavariable-regexp may be part of an
           * AND where not all patterns define the metavar, e.g.,
           *   pattern-inside: def $FUNC() ...
           *   pattern: return $X
           *   metavariable-regexp: $FUNC regex: (foo|bar)
           * in which case the order in which we do the operation matters
           * (at this point intersect_range will have filtered the
           *  range of the pattern_inside).
           * alternative solutions?
           *  - bind closer metavariable-regexp with the relevant pattern
           *  - propagate metavariables when intersecting ranges
           *  - distribute filter_range in intersect_range?
           * See https://github.com/returntocorp/semgrep/issues/2664
           *)
          let res =
            conds
            |> List.fold_left (fun acc cond -> filter_ranges env acc cond) res
          in
          S.select_from_ranges env.file selector_opt res )
  | S.Not _ -> failwith "Invalid Not; you can only negate inside an And"
  | S.Leaf (R.MetavarCond _) ->
      failwith "Invalid MetavarCond; you can MetavarCond only inside an And"

and matches_of_formula config equivs rule_id file_and_more lazy_content formula
    opt_context =
  let file, xlang, lazy_ast_and_errors = file_and_more in
  let match_func =
    matches_of_patterns config equivs (file, xlang, lazy_ast_and_errors)
  in
  let formula = S.formula_to_sformula match_func formula in
>>>>>>> c64c1094
  let xpatterns = xpatterns_in_formula formula in
  let res =
    matches_of_xpatterns config equivs
      (file, xlang, lazy_ast_and_errors, lazy_content)
      xpatterns
  in
  logger#info "found %d matches" (List.length res.matches);
  (* match results per minirule id which is the same than pattern_id in
   * the formula *)
  let pattern_matches_per_id = group_matches_per_pattern_id res.matches in
<<<<<<< HEAD
  let env = { env with pattern_matches = pattern_matches_per_id } in
=======
  let env =
    {
      config;
      pattern_matches = pattern_matches_per_id;
      file;
      rule_id;
      xlang;
      equivalences = equivs;
    }
  in
>>>>>>> c64c1094
  logger#info "evaluating the formula";
  let final_ranges = evaluate_formula env opt_context formula in
  logger#info "found %d final ranges" (List.length final_ranges);
  (res, final_ranges)
  [@@profiling]

(*****************************************************************************)
(* Main entry point *)
(*****************************************************************************)

let check hook default_config rules equivs file_and_more =
  let file, _xlang, lazy_ast_and_errors = file_and_more in
  logger#info "checking %s with %d rules" file (List.length rules);
  if rules = [] then logger#error "empty rules";
  if !Common.profile = Common.ProfAll then (
    logger#info "forcing eval of ast outside of rules, for better profile";
    lazy_force lazy_ast_and_errors |> ignore );

  let lazy_content = lazy (Common.read_file file) in
  rules
  |> List.map (fun r ->
         Common.profile_code (spf "real_rule:%s" r.R.id) (fun () ->
             let relevant_rule =
               if !Flag_semgrep.filter_irrelevant_rules then (
                 match Analyze_rule.regexp_prefilter_of_rule r with
                 | None -> true
                 | Some (re, f) ->
                     let content = Lazy.force lazy_content in
                     logger#info "looking for %s in %s" re file;
                     f content )
               else true
             in
             if not relevant_rule then (
               logger#info "skipping rule %s for %s" r.R.id file;
               RP.empty_semgrep_result )
             else
               let formula = Rule.formula_of_rule r in
<<<<<<< HEAD
               let config = r.settings ||| default_config in
               let dummy_matches = Hashtbl.create 1 in
               let env =
                 {
                   config;
                   pattern_matches = dummy_matches;
                   file;
                   rule = r;
                   xlang;
                   equivalences = equivs;
                 }
               in
               let res, final_ranges =
                 matches_of_formula env formula lazy_ast_and_errors lazy_content
                   None
=======
               let config = r.options ||| default_config in
               let res, final_ranges =
                 matches_of_formula config equivs r.id file_and_more
                   lazy_content formula None
>>>>>>> c64c1094
               in
               {
                 matches =
                   final_ranges
                   |> List.map (range_to_pattern_match_adjusted r)
                   (* dedup similar findings (we do that also in Match_patterns.ml,
                    * but different mini-rules matches can now become the same match)
                    *)
                   |> Common.uniq_by (AST_utils.with_structural_equal PM.equal)
                   |> before_return (fun v ->
                          v
                          |> List.iter (fun (m : Pattern_match.t) ->
                                 let str = spf "with rule %s" r.R.id in
                                 hook str m.env m.tokens));
                 errors = res.errors;
                 profiling = res.profiling;
               }))
  |> RP.collate_semgrep_results
  [@@profiling]

(*e: semgrep/engine/Match_rules.ml *)<|MERGE_RESOLUTION|>--- conflicted
+++ resolved
@@ -597,15 +597,6 @@
 let rec filter_ranges env xs cond =
   xs
   |> List.filter (fun r ->
-<<<<<<< HEAD
-         let bindings = r.mvars in
-         match cond with
-         | R.CondGeneric e ->
-             let env = Eval_generic.bindings_to_env bindings in
-             Eval_generic.eval_bool env e
-         | R.CondPattern (mvar, opt_lang, formula) ->
-             range_matches_with_pattern env r mvar opt_lang formula
-=======
          let bindings = r.RM.mvars in
          match cond with
          | R.CondEval e ->
@@ -613,7 +604,6 @@
              Eval_generic.eval_bool env e
          | R.CondNestedFormula (mvar, opt_lang, formula) ->
              satisfies_metavar_pattern_condition env r mvar opt_lang formula
->>>>>>> c64c1094
          (* todo: would be nice to have CondRegexp also work on
           * eval'ed bindings.
           * We could also use re.match(), to be close to python, but really
@@ -647,50 +637,17 @@
              in
              Eval_generic.eval_bool env e)
 
-<<<<<<< HEAD
-and range_matches_with_pattern env r mvar opt_lang formula =
-=======
 and satisfies_metavar_pattern_condition env r mvar opt_xlang formula =
->>>>>>> c64c1094
   let bindings = r.mvars in
   (* If anything goes wrong the default is to filter out! *)
   match List.assoc_opt mvar bindings with
   | None ->
       (* THINK: fatal error instead? *)
-<<<<<<< HEAD
-      logger#error "rule %s: metavariable-pattern: %s not found" env.rule.id
-=======
       logger#error "rule %s: metavariable-pattern: %s not found" env.rule_id
->>>>>>> c64c1094
         mvar;
       false
   | Some mval -> (
       let mval_range = MV.range_of_mvalue mval in
-<<<<<<< HEAD
-      match (opt_lang, mval) with
-      | Some lang, MV.Text (content, tok)
-      | Some lang, MV.E (G.L (G.String (content, tok))) ->
-          (* The matched text will be interpreted according to `lang'. *)
-          let lazy_ast_and_errors =
-            lazy_ast_of_string lang tok content (fun () ->
-                spf
-                  "rule %s: metavariable-pattern: failed to fully parse the \
-                   content of %s"
-                  env.rule.id mvar)
-          in
-          nested_formula_has_matches
-            { env with xlang = R.L (lang, []) }
-            formula lazy_ast_and_errors
-            (lazy content)
-            (Some { r with r = mval_range })
-      | Some _lang, _mval ->
-          (* THINK: fatal error instead? *)
-          logger#error
-            "rule %s: metavariable-pattern: the content of %s is not text"
-            env.rule.id mvar;
-          false
-      | None, _mval -> (
-=======
       match (opt_xlang, mval) with
       | None, __any_mval__ -> (
           (* We match wrt the same language as the rule.
@@ -698,17 +655,12 @@
            *   generic mode binds metavariables to `MV.Text`, and
            *   `MV.program_of_mvalue` does not handle `MV.Text`. So one must
            *   specify `language: generic` (case `Some xlang` below). *)
->>>>>>> c64c1094
           match MV.program_of_mvalue mval with
           | None ->
               (* THINK: fatal error instead? *)
               logger#error
                 "rule %s: metavariable-pattern: %s does not bound a sub-program"
-<<<<<<< HEAD
-                env.rule.id mvar;
-=======
                 env.rule_id mvar;
->>>>>>> c64c1094
               false
           | Some mast ->
               let lazy_ast_and_errors = lazy (mast, []) in
@@ -717,154 +669,6 @@
               in
               nested_formula_has_matches env formula lazy_ast_and_errors
                 lazy_content
-<<<<<<< HEAD
-                (Some { r with r = mval_range }) ) )
-
-and lazy_ast_of_string lang base_tok str warn_msg =
-  let fix_toks ast =
-    (* We put `str` into a temporary file and parse it as `lang`, then all
-     * location info refers to this temporary file. But we want parse errors
-     * and matching ranges to refer to positions in the original file! So, we
-     * apply Parse_info.adjust_info_wrt_base to every parse info to fix this. *)
-    let base_loc = Parse_info.token_location_of_info base_tok in
-    let visitor =
-      Map_AST.mk_visitor
-        {
-          Map_AST.default_visitor with
-          Map_AST.kinfo =
-            (fun (_, _) tok -> Parse_info.adjust_info_wrt_base base_loc tok);
-        }
-    in
-    visitor.Map_AST.vprogram ast
-  in
-  lazy
-    (let ext =
-       match Lang.ext_of_lang lang with x :: _ -> x | [] -> assert false
-     in
-     Common2.with_tmp_file ~str ~ext (fun file ->
-         let { Parse_target.ast; errors; _ } =
-           Parse_target.parse_and_resolve_name_use_pfff_or_treesitter lang file
-         in
-         let ast = fix_toks ast in
-         if errors <> [] then pr2 (warn_msg ());
-         (ast, errors)))
-
-and nested_formula_has_matches env formula lazy_ast_and_errors lazy_content
-    opt_context =
-  let _, final_ranges =
-    matches_of_formula env formula lazy_ast_and_errors lazy_content opt_context
-  in
-  match final_ranges with [] -> false | _ :: _ -> true
-
-(* less: use Set instead of list? *)
-and (evaluate_formula :
-      env -> range_with_mvars option -> R.formula -> range_with_mvars list) =
- fun env ctx_opt e ->
-  match e with
-  | R.Leaf (R.P (xpat, inside)) ->
-      let id = xpat.R.pid in
-      let match_results =
-        try Hashtbl.find_all env.pattern_matches id with Not_found -> []
-      in
-      let kind =
-        match inside with
-        | Some R.Inside -> Inside
-        | None when R.is_regexp xpat -> Regexp
-        | None -> Plain
-      in
-      match_results
-      |> List.map match_result_to_range
-      |> List.map (fun r -> { r with kind })
-  | R.Or xs -> xs |> List.map (evaluate_formula env ctx_opt) |> List.flatten
-  | R.And xs -> (
-      let pos, neg, conds = split_and xs in
-
-      (* we now treat pattern: and pattern-inside: differently. We first
-       * process the pattern: and then the pattern-inside.
-       * This fixed only one mismatch in semgrep-rules.
-       *
-       * old: the old code was simpler ... but incorrect.
-       *  (match pos with
-       *  | [] -> failwith "empty And; no positive terms in And"
-       *  | start::pos ->
-       *     let res = evaluate_formula env start in
-       *    let res = pos |> List.fold_left (fun acc x ->
-       *      intersect_ranges acc (evaluate_formula env x)
-       * ...
-       *)
-
-      (* let's start with the positive ranges *)
-      let posrs = List.map (evaluate_formula env ctx_opt) pos in
-      (* subtle: we need to process and intersect the pattern-inside after
-       * (see tests/OTHER/rules/inside.yaml).
-       * TODO: this is ugly; AND should be commutative, so we should just
-       * merge ranges, not just filter one or the other.
-       * update: however we have some tests that rely on pattern-inside:
-       * being special, see tests/OTHER/rules/and_inside.yaml.
-       *)
-      let posrs, posrs_inside =
-        posrs
-        |> Common.partition_either (fun xs ->
-               match xs with
-               (* todo? should we double check they are all inside? *)
-               | { kind = Inside; _ } :: _ -> Right xs
-               | _ -> Left xs)
-      in
-      let all_posr =
-        match posrs @ posrs_inside with
-        | [] -> (
-            match ctx_opt with
-            | None -> failwith "empty And; no positive terms in And"
-            | Some r -> [ [ r ] ] )
-        | ps -> ps
-      in
-      match all_posr with
-      | [] -> failwith "FIXME"
-      | posr :: posrs ->
-          let res = posr in
-          let res =
-            posrs
-            |> List.fold_left
-                 (fun acc r -> intersect_ranges env.config acc r)
-                 res
-          in
-
-          (* let's remove the negative ranges *)
-          let res =
-            neg
-            |> List.fold_left
-                 (fun acc x ->
-                   difference_ranges env.config acc
-                     (evaluate_formula env ctx_opt x))
-                 res
-          in
-          (* let's apply additional filters.
-           * TODO: Note that some metavariable-regexp may be part of an
-           * AND where not all patterns define the metavar, e.g.,
-           *   pattern-inside: def $FUNC() ...
-           *   pattern: return $X
-           *   metavariable-regexp: $FUNC regex: (foo|bar)
-           * in which case the order in which we do the operation matters
-           * (at this point intersect_range will have filtered the
-           *  range of the pattern_inside).
-           * alternative solutions?
-           *  - bind closer metavariable-regexp with the relevant pattern
-           *  - propagate metavariables when intersecting ranges
-           *  - distribute filter_range in intersect_range?
-           * See https://github.com/returntocorp/semgrep/issues/2664
-           *)
-          let res =
-            conds
-            |> List.fold_left (fun acc cond -> filter_ranges env acc cond) res
-          in
-          res )
-  | R.Not _ -> failwith "Invalid Not; you can only negate inside an And"
-  | R.Leaf (R.MetavarCond _) ->
-      failwith "Invalid MetavarCond; you can MetavarCond only inside an And"
-
-and matches_of_formula env formula lazy_ast_and_errors lazy_content opt_context
-    =
-=======
                 (Some { r with r = mval_range }) )
       | Some xlang, MV.Text (content, _tok)
       | Some xlang, MV.E (G.L (G.String (content, _tok))) ->
@@ -1043,7 +847,6 @@
     matches_of_patterns config equivs (file, xlang, lazy_ast_and_errors)
   in
   let formula = S.formula_to_sformula match_func formula in
->>>>>>> c64c1094
   let xpatterns = xpatterns_in_formula formula in
   let res =
     matches_of_xpatterns config equivs
@@ -1054,9 +857,6 @@
   (* match results per minirule id which is the same than pattern_id in
    * the formula *)
   let pattern_matches_per_id = group_matches_per_pattern_id res.matches in
-<<<<<<< HEAD
-  let env = { env with pattern_matches = pattern_matches_per_id } in
-=======
   let env =
     {
       config;
@@ -1067,7 +867,6 @@
       equivalences = equivs;
     }
   in
->>>>>>> c64c1094
   logger#info "evaluating the formula";
   let final_ranges = evaluate_formula env opt_context formula in
   logger#info "found %d final ranges" (List.length final_ranges);
@@ -1105,28 +904,10 @@
                RP.empty_semgrep_result )
              else
                let formula = Rule.formula_of_rule r in
-<<<<<<< HEAD
-               let config = r.settings ||| default_config in
-               let dummy_matches = Hashtbl.create 1 in
-               let env =
-                 {
-                   config;
-                   pattern_matches = dummy_matches;
-                   file;
-                   rule = r;
-                   xlang;
-                   equivalences = equivs;
-                 }
-               in
-               let res, final_ranges =
-                 matches_of_formula env formula lazy_ast_and_errors lazy_content
-                   None
-=======
                let config = r.options ||| default_config in
                let res, final_ranges =
                  matches_of_formula config equivs r.id file_and_more
                    lazy_content formula None
->>>>>>> c64c1094
                in
                {
                  matches =
