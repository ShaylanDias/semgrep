#! /usr/bin/env python3
#
# Run semgrep on a series of pairs (rules, repo) with different options,
# and report the time it takes. Optionally upload the results to the semgrep
# dashboard.
#
# With the --semgrep_core option, instead run semgrep-core on a series of
# pairs (rules, repo) with options chosen to test semgrep-core performance.
# Note that semgrep-core can currently be run for one language only, so
# these benchmarks only include corpuses that are primarily one language.
# This allows them to be compared to the semgrep runtimes. Can also upload
# the results to the dashboard, and use a dummy set instead
#
import argparse
import copy
import json
import os
import re
import subprocess
import time
import urllib.request
from contextlib import contextmanager
from typing import Iterator
from typing import Tuple

import psutil
import semgrep_core_benchmark  # type: ignore

DASHBOARD_URL = "https://dashboard.semgrep.dev"

# Run command and propagate errors
def cmd(*args: str) -> None:
    subprocess.run(args, check=True)  # nosem


class Corpus:
    def __init__(self, name: str, rule_dir: str, target_dir: str):
        # name for the input corpus (rules and targets)
        self.name = name

        # folder containing the semgrep rules
        self.rule_dir = rule_dir

        # folder containing the target source files
        self.target_dir = target_dir

    # Fetch rules and targets is delegated to an ad-hoc script named 'prep'.
    def prep(self) -> None:
        cmd("./prep")


# Naming conventions:
#
# Save for a few repos (currently zulip, big-js, njsbox),
# the tests below all run r2c rulepacks (in r2c-rules) on public repos
# For command Corpus("$X", ..., "input/$Y"), you can find the repo by
# going to github.com/$X/$Y
#

SMALL_CORPUSES = [
    # Run zulip custom Python rules on zulip itself
    Corpus("zulip", "input/semgrep.yml", "input/zulip"),
    # Run our flask rulepack on a python repo
    Corpus("dropbox", "input/flask.yml", "input/pytest-flakefinder"),
    # Run our r2c-ci and r2c-security-audit packs on a go/ruby repo
    Corpus("coinbase", "input/rules", "input/bifrost"),
    # Run our django rulepack on a large python repo
    Corpus("apache", "input/django.yml", "input/libcloud"),
    # Run our golang rulepack on a go/html repo
    Corpus("0c34", "input/golang.yml", "input/govwa"),
    # Run our javascript and eslint-plugin-security packs on a large JS repo
    Corpus("lodash", "input/rules", "input/lodash"),
    # Run old nodejsscan rules on vulnerable app (was in calculate_ci_perf.py)
    Corpus("njs-old-dvna", "input/njsscan/njsscan/rules/semantic_grep", "input/dvna"),
    #
    # Run our r2c-ci packs (but not r2c-security-audit) on vulnerable apps
    # See https://owasp.org/www-project-vulnerable-web-applications-directory/
    # for a full list of such apps
    #
    Corpus("DVWA", "input/rules", "input/DVWA"),
    Corpus("juice-shop", "input/rules", "input/juice-shop"),
    Corpus("Vulnerable-Flask-App", "input/rules", "input/Vulnerable-Flask-App"),
    # (Gitlab small) Run our python and flask rules on a python repo
    Corpus("pallets", "input/rules", "input/flask"),
    # (Gitlab so small it's not worth running) Run our javascript rules on a JS repo
    # Corpus("socketio", "input/javascript.yml", "input/socket"),
]

MEDIUM_CORPUSES = [
    # Single rule bench at the origin of the --filter-irrelevant-rules opti
    Corpus("big-js", "input/semgrep.yml", "input/big-js"),
    # Some nodejsscan bench
    Corpus(
        "njs-box", "input/njsscan/njsscan/rules/semantic_grep", "input/dropbox-sdk-js"
    ),
    # Run old nodejsscan rules on vulnerable app (was in calculate_ci_perf.py)
    Corpus(
        "njs-old-juice", "input/njsscan/njsscan/rules/semantic_grep", "input/juice-shop"
    ),
    # Run our r2c-ci and r2c-security audit packs on a python/JS repo
    Corpus("netflix", "input/rules", "input/lemur"),
    # Run our r2c-ci and r2c-security audit packs on a JS/other repo
    Corpus("draios", "input/rules", "input/sysdig-inspect"),
    # Run our ruby rulepack on a large ruby repo
    Corpus("rails", "input/ruby.yml", "input/rails"),
    # (Gitlab medium) Run our python and flask packs on a python repo
    Corpus("django", "input/rules", "input/django"),
    # (Gitlab medium) Run our r2c-ci and r2c-security audit packs on a java repo
    Corpus("dropwizard", "input/rules", "input/dropwizard"),
]

# By default, these will not run
LARGE_CORPUSES = [
    #
    # Run Ajin's nodejsscan rules on some repo containing javascript files.
    # This takes something like 4 hours or more. Maybe we could run it
    # on fewer targets.
    #
    Corpus(
        "njs-juice", "input/njsscan/njsscan/rules/semantic_grep", "input/juice-shop"
    ),
    # (Gitlab large) Run our javascript and r2c-security audit packs on a js/ruby repo
    Corpus("gitlab", "input/rules", "input/gitlab"),
    # (Gitlab large) Run our security-audit pack on a c repo
    Corpus("smacker", "input/r2c-security-audit.yml", "input/gotree"),
    # (Gitlab large) Run our java pack on a java repo
    Corpus("spring-projects", "input/java.yml", "input/spring"),
    # (Gitlab medium) Run our r2c-ci and r2c-security audit packs on a java repo
    Corpus("pmd", "input/rules", "input/pmd"),
]

DUMMY_CORPUSES = [Corpus("dummy", "input/dummy/rules", "input/dummy/targets")]

# For corpuses that cannot be run in CI because they use private repos
INTERNAL_CORPUSES = [
    Corpus("dogfood", "input/semgrep.yml", "input/"),
]


class SemgrepVariant:
    def __init__(self, name: str, semgrep_core_extra: str, semgrep_extra: str = ""):
        # name for the input corpus (rules and targets)
        self.name = name

        # space-separated extra arguments to pass to semgrep-core
        # command via SEMGREP_CORE_EXTRA environment variable
        self.semgrep_core_extra = semgrep_core_extra

        # space-separated extra arguments to pass to the default semgrep
        # command
        self.semgrep_extra = semgrep_extra


# Feel free to create new variants. The idea is to use the default set
# of options as the baseline and we see what happens when we enable or
# disable this or that optimization.
#
SEMGREP_VARIANTS = [
    # default settings
    SemgrepVariant("std", ""),
    # removing optimisations
    SemgrepVariant("no-cache", "-no_opt_cache"),
    SemgrepVariant("max-cache", "-opt_max_cache"),
    SemgrepVariant("no-bloom", "-no_bloom_filter"),
    SemgrepVariant("no-gc-tuning", "-no_gc_tuning"),
    # alternate optimisations
    SemgrepVariant("set_filters", "-set_filter"),
    SemgrepVariant("experimental", "-no_filter_irrelevant_rules", "--experimental"),
    SemgrepVariant(
        "experimental_and_fast", "-filter_irrelevant_rules", "--experimental"
    ),
]

# For when you just want to test a single change
STD_VARIANTS = [SemgrepVariant("std", "")]


# This class allows us to put semgrep results in a set and compute set
# differences while saving the original JSON dictionary
class SemgrepResult:
    def __init__(self, dict: dict) -> None:
        self.res = dict

        # We use self.str to compare dicts, so change this
        # to abstract away differences
        if "extra" in dict:
            dict2 = copy.deepcopy(dict)
            # TODO: full-rule does not correctly update message with metavars
            if "message" in dict2["extra"]:
                dict2["extra"]["message"] = ""
            # TODO: spacegrep.py calls dedent() on lines (not sure why)
            if "lines" in dict2["extra"]:
                dict2["extra"]["lines"] = ""
            if "metavars" in dict2["extra"]:
                # TODO: spacegrep/../Semgrep.ml uses a different unique_id
                for _, v in dict2["extra"]["metavars"].items():
                    if "unique_id" in v:
                        v["unique_id"] = ""
                # TODO: core_runner.py dedup_output() depends on the order
                # of the elements in the list to remove similar findings
                # but with different metavars
                dict2["extra"]["metavars"] = ""

            self.str = json.dumps(dict2, sort_keys=True)
        else:
            self.str = json.dumps(dict, sort_keys=True)

    def __eq__(self, other: object) -> bool:
        if not isinstance(other, SemgrepResult):
            raise NotImplementedError

        return self.str == other.str

    def __lt__(self, other: object) -> bool:
        if not isinstance(other, SemgrepResult):
            raise NotImplementedError

        return self.str > other.str

    def __hash__(self) -> int:
        return hash(self.str)


# Add support for: with chdir(DIR): ...
@contextmanager
def chdir(dir: str) -> Iterator[None]:
    old_dir = os.getcwd()
    os.chdir(dir)
    try:
        yield
    finally:
        os.chdir(old_dir)


def upload_result(metric_name: str, value: float) -> None:
    url = f"{DASHBOARD_URL}/api/metric/{metric_name}"
    print(f"Uploading to {url}")
    r = urllib.request.urlopen(  # nosem
        url=url,
        data=str(value).encode("ascii"),
    )
    print(r.read().decode())


def standardize_findings(findings: dict) -> dict:
    if "errors" not in findings:
        msg = json.dumps(findings, indent=4) + "\n\nDid not find expected key 'errors'"
        raise Exception(msg)
    if "results" not in findings:
        msg = json.dumps(findings, indent=4) + "\n\nDid not find expected key 'results'"
        raise Exception(msg)
    return {
        "errors": findings["errors"],
        "results": {SemgrepResult(i) for i in findings["results"]},
    }


def output_differences(
    findings: set, std_findings: set, variant: str
) -> Tuple[int, int]:
    def output_diff(diff: set) -> None:
        for d in sorted(diff):
            print(json.dumps(d.res, sort_keys=True, indent=4))

    f_diff = findings.difference(std_findings)
    s_diff = std_findings.difference(findings)
    fd_len = len(f_diff)
    sd_len = len(s_diff)
    print("In", variant, "but not std", fd_len, "findings :")
    output_diff(f_diff)
    print("In std but not", variant, sd_len, "findings :")
    output_diff(s_diff)
    return fd_len, sd_len


def run_semgrep(
    docker: str, corpus: Corpus, variant: SemgrepVariant
) -> Tuple[float, bytes]:
    args = []
    common_args = [
        "--strict",
        "--json",
        "--timeout",
        "0",
        "--verbose",
        "--no-git-ignore",  # because files in bench/*/input/ are git-ignored
    ]
    if docker:
        # Absolute paths are required by docker for mounting volumes, otherwise
        # they end up empty inside the container.
        args = [
            "docker",
            "run",
            "-v",
            os.path.abspath(corpus.rule_dir) + ":/rules",
            "-v",
            os.path.abspath(corpus.target_dir) + ":/targets",
            "-t",
            docker,
            "--config",
            "/rules",
            "/targets",
        ]
    else:
        # Absolute paths for rules and targets are required by semgrep
        # when running within the semgrep docker container.
        args = [
            "semgrep",
            "--config",
            os.path.abspath(corpus.rule_dir),
            os.path.abspath(corpus.target_dir),
        ]
    args.extend(common_args)
    if variant.semgrep_extra != "":
        args.extend([variant.semgrep_extra])

    print(f"current directory: {os.getcwd()}")
    print("semgrep command: {}".format(" ".join(args)))
    os.environ["SEMGREP_CORE_EXTRA"] = variant.semgrep_core_extra
    print(f"extra arguments for semgrep-core: '{variant.semgrep_core_extra}'")

    max_rss = 0
    max_vms = 0

    t1 = time.time()
    # res = subprocess.run(args, capture_output=True)  # nosem
    p = subprocess.Popen(args, stdout=subprocess.PIPE, stderr=subprocess.PIPE)  # nosem
    process = psutil.Process(p.pid)
    while p.poll() is None:
        info = process.memory_info()
        if info.rss > max_rss:
            max_rss = info.rss
        if info.vms > max_vms:
            max_vms = info.vms
        time.sleep(1)
    retcode = p.wait()
    t2 = time.time()

    print(max_rss, max_vms)

    status = p.returncode
    # status = retcode
    print(f"semgrep exit status: {status}")
    if status == 0:
        print("success")
    elif status == 3:
        print("warning: some files couldn't be parsed")
    else:
        print("************* Semgrep stdout *************")
<<<<<<< HEAD
        print(p.stdout.read())
        print("************* Semgrep stderr *************")
        print(p.stderr.read())
        raise subprocess.CalledProcessError
        # res.check_returncode()

    return t2 - t1, p.stdout.read()
=======
        print(res.stdout)
        print("************* Semgrep stderr *************")
        print(res.stderr)
        res.check_returncode()

    return t2 - t1, res.stdout
>>>>>>> 8fc3172b


def run_benchmarks(
    docker: str,
    dummy: bool,
    small_only: bool,
    all: bool,
    internal: bool,
    std_only: bool,
    filter_corpus: str,
    filter_variant: str,
    plot_benchmarks: bool,
    upload: bool,
    summary_file_path: str,
    called_dir: str,
) -> None:

    variants = SEMGREP_VARIANTS
    if std_only:
        variants = STD_VARIANTS
    if filter_variant:
        variants = [x for x in variants if re.search(filter_variant, x.name) != None]

    results_msgs = []
    durations = ""
    results: dict = {variant.name: [] for variant in variants}

    corpuses = SMALL_CORPUSES + MEDIUM_CORPUSES
    if dummy:
        corpuses = DUMMY_CORPUSES
    if internal:
        corpuses = INTERNAL_CORPUSES
    if small_only:
        corpuses = SMALL_CORPUSES
    if all:
        corpuses = SMALL_CORPUSES + MEDIUM_CORPUSES + LARGE_CORPUSES
    if filter_corpus:
        corpuses = [x for x in corpuses if re.search(filter_corpus, x.name) != None]

    for corpus in corpuses:
        with chdir(corpus.name):
            corpus.prep()
            std_findings = {}
            for variant in variants:

                # Run variant
                name = ".".join(["semgrep", "bench", corpus.name, variant.name])
                metric_name = ".".join([name, "duration"])
                print(f"------ {name} ------")
                duration, findings_bytes = run_semgrep(docker, corpus, variant)

                # Report results
                msg = f"{metric_name} = {duration:.3f} s"
                print(msg)
                results_msgs.append(msg)
                durations += f"{duration:.3f}\n"
                results[variant.name].append(duration)

                if upload:
                    upload_result(metric_name, duration)

                # Check correctness
                findings = standardize_findings(json.loads(findings_bytes))

                num_results = len(findings["results"])
                num_errors = len(findings["errors"])
                print(f"Result: {num_results} findings, {num_errors} parse errors")

                if variant.name == "std":
                    std_findings = findings
                elif findings["results"] ^ std_findings["results"] != set():
                    fd_len, sd_len = output_differences(
                        findings["results"], std_findings["results"], variant.name
                    )
                    results_msgs[
                        -1
                    ] += f" ERROR: {fd_len} extra findings, {sd_len} missing findings"
                elif len(findings["errors"]) > len(std_findings["errors"]):
                    results_msgs[-1] += " WARNING: more errors than std"

    # Show summary data
    print("\n".join(results_msgs))

    if summary_file_path:
        with chdir(called_dir):
            summary_file = open(summary_file_path, "w+")
            summary_file.write(durations)
            summary_file.close()

    if plot_benchmarks:
        import matplotlib.pyplot as plt
        import pandas as pd

        indexes = [corpus.name for corpus in corpuses]
        plotdata = pd.DataFrame(results, index=indexes)
        plotdata.plot(kind="bar")
        plt.show()


def main() -> None:
    parser = argparse.ArgumentParser()
    parser.add_argument(
        "--docker",
        metavar="DOCKER_IMAGE",
        type=str,
        help="use the specified docker image for semgrep, such as returntocorp/semgrep:develop",
    )
    parser.add_argument(
        "--dummy",
        help="run quick, fake benchmarks for development purposes",
        action="store_true",
    )
    parser.add_argument(
        "--internal",
        help="run internal benchmarks for development purposes",
        action="store_true",
    )
    parser.add_argument(
        "--small-only",
        help="only run small benchmarks (20s per run or less)",
        action="store_true",
    )
    parser.add_argument(
        "--all",
        help="run all benchmarks (takes >1 day)",
        action="store_true",
    )
    parser.add_argument(
        "--std-only", help="only run the default semgrep", action="store_true"
    )
    parser.add_argument(
        "--filter-corpus",
        metavar="REGEXP",
        type=str,
        help="run the corpus only if it satisfies the regexp (e.g., 'std|exp')",
    )
    parser.add_argument(
        "--filter-variant",
        metavar="REGEXP",
        type=str,
        help="run the variant only if it satisfies the regexp (e.g., 'dr.*') ",
    )
    parser.add_argument(
        "--upload", help="upload results to semgrep dashboard", action="store_true"
    )
    parser.add_argument(
        "--save-to",
        metavar="FILE_NAME",
        type=str,
        help="save timing summary to the file given by the argument",
    )
    parser.add_argument(
        "--plot-benchmarks",
        help="display a graph of the benchmark results",
        action="store_true",
    )
    parser.add_argument(
        "--semgrep-core", help="run semgrep-core benchmarks", action="store_true"
    )
    args = parser.parse_args()

    cur_dir = os.path.dirname(os.path.abspath(__file__))
    called_dir = os.getcwd()
    with chdir(cur_dir + "/bench"):
        if args.semgrep_core:
            semgrep_core_benchmark.run_benchmarks(args.dummy, args.upload)
        else:
            run_benchmarks(
                args.docker,
                args.dummy,
                args.small_only,
                args.all,
                args.internal,
                args.std_only,
                args.filter_corpus,
                args.filter_variant,
                args.plot_benchmarks,
                args.upload,
                args.save_to,
                called_dir,
            )


if __name__ == "__main__":
    main()<|MERGE_RESOLUTION|>--- conflicted
+++ resolved
@@ -347,22 +347,12 @@
         print("warning: some files couldn't be parsed")
     else:
         print("************* Semgrep stdout *************")
-<<<<<<< HEAD
-        print(p.stdout.read())
-        print("************* Semgrep stderr *************")
-        print(p.stderr.read())
-        raise subprocess.CalledProcessError
-        # res.check_returncode()
-
-    return t2 - t1, p.stdout.read()
-=======
         print(res.stdout)
         print("************* Semgrep stderr *************")
         print(res.stderr)
         res.check_returncode()
 
     return t2 - t1, res.stdout
->>>>>>> 8fc3172b
 
 
 def run_benchmarks(
